# -*- coding: utf-8 -*-
"""
.. module:: momentum
   :synopsis: Momentum Indicators.

.. moduleauthor:: Dario Lopez Padial (Bukosabino)

"""
import numpy as np
import pandas as pd

from .utils import *


def rsi(close, n=14, fillna=False):
    """Relative Strength Index (RSI)

    Compares the magnitude of recent gains and losses over a specified time
    period to measure speed and change of price movements of a security. It is
    primarily used to attempt to identify overbought or oversold conditions in
    the trading of an asset.

    https://www.investopedia.com/terms/r/rsi.asp

    Args:
        close(pandas.Series): dataset 'Close' column.
        n(int): n period.
        fillna(bool): if True, fill nan values.

    Returns:
        pandas.Series: New feature generated.
    """
    diff = close.diff(1)
    which_dn = diff < 0

    up, dn = diff, diff*0
    up[which_dn], dn[which_dn] = 0, -up[which_dn]

    emaup = ema(up, n, fillna)
    emadn = ema(dn, n, fillna)

    rsi = 100 * emaup / (emaup + emadn)
    if fillna:
        rsi = rsi.replace([np.inf, -np.inf], np.nan).fillna(50)
    return pd.Series(rsi, name='rsi')


def money_flow_index(high, low, close, volume, n=14, fillna=False):
    """Money Flow Index (MFI)

    Uses both price and volume to measure buying and selling pressure. It is
    positive when the typical price rises (buying pressure) and negative when
    the typical price declines (selling pressure). A ratio of positive and
    negative money flow is then plugged into an RSI formula to create an
    oscillator that moves between zero and one hundred.

    http://stockcharts.com/school/doku.php?id=chart_school:technical_indicators:money_flow_index_mfi

    Args:
        high(pandas.Series): dataset 'High' column.
        low(pandas.Series): dataset 'Low' column.
        close(pandas.Series): dataset 'Close' column.
        volume(pandas.Series): dataset 'Volume' column.
        n(int): n period.
        fillna(bool): if True, fill nan values.

    Returns:
        pandas.Series: New feature generated.

    """
    # 0 Prepare dataframe to work
    df = pd.DataFrame([high, low, close, volume]).T
    df.columns = ['High', 'Low', 'Close', 'Volume']
    df['Up_or_Down'] = 0
    df.loc[(df['Close'] > df['Close'].shift(1,fill_value=df['Close'].mean())), 'Up_or_Down'] = 1
    df.loc[(df['Close'] < df['Close'].shift(1,fill_value=df['Close'].mean())), 'Up_or_Down'] = 2

    # 1 typical price
    tp = (df['High'] + df['Low'] + df['Close']) / 3.0

    # 2 money flow
    mf = tp * df['Volume']

    # 3 positive and negative money flow with n periods
    df['1p_Positive_Money_Flow'] = 0.0
    df.loc[df['Up_or_Down'] == 1, '1p_Positive_Money_Flow'] = mf
    n_positive_mf = df['1p_Positive_Money_Flow'].rolling(n,min_periods=0).sum()

    df['1p_Negative_Money_Flow'] = 0.0
    df.loc[df['Up_or_Down'] == 2, '1p_Negative_Money_Flow'] = mf
    n_negative_mf = df['1p_Negative_Money_Flow'].rolling(n,min_periods=0).sum()

    # 4 money flow index
    mr = n_positive_mf / n_negative_mf
    mr = (100 - (100 / (1 + mr)))
    if fillna:
        mr = mr.replace([np.inf, -np.inf], np.nan).fillna(50)
    return pd.Series(mr, name='mfi_'+str(n))


def tsi(close, r=25, s=13, fillna=False):
    """True strength index (TSI)

    Shows both trend direction and overbought/oversold conditions.

    https://en.wikipedia.org/wiki/True_strength_index

    Args:
        close(pandas.Series): dataset 'Close' column.
        r(int): high period.
        s(int): low period.
        fillna(bool): if True, fill nan values.

    Returns:
        pandas.Series: New feature generated.
    """
    m = close - close.shift(1,fill_value=close.mean())
    m1 = m.ewm(r).mean().ewm(s).mean()
    m2 = abs(m).ewm(r).mean().ewm(s).mean()
    tsi = m1 / m2
    tsi *= 100
    if fillna:
        tsi = tsi.replace([np.inf, -np.inf], np.nan).fillna(0)
    return pd.Series(tsi, name='tsi')


def uo(high, low, close, s=7, m=14, len=28, ws=4.0, wm=2.0, wl=1.0,
       fillna=False):
    """Ultimate Oscillator

    Larry Williams' (1976) signal, a momentum oscillator designed to capture
    momentum across three different timeframes.

    http://stockcharts.com/school/doku.php?id=chart_school:technical_indicators:ultimate_oscillator

    BP = Close - Minimum(Low or Prior Close).
    TR = Maximum(High or Prior Close)  -  Minimum(Low or Prior Close)
    Average7 = (7-period BP Sum) / (7-period TR Sum)
    Average14 = (14-period BP Sum) / (14-period TR Sum)
    Average28 = (28-period BP Sum) / (28-period TR Sum)

    UO = 100 x [(4 x Average7)+(2 x Average14)+Average28]/(4+2+1)

    Args:
        high(pandas.Series): dataset 'High' column.
        low(pandas.Series): dataset 'Low' column.
        close(pandas.Series): dataset 'Close' column.
        s(int): short period
        m(int): medium period
        len(int): long period
        ws(float): weight of short BP average for UO
        wm(float): weight of medium BP average for UO
        wl(float): weight of long BP average for UO
        fillna(bool): if True, fill nan values with 50.

    Returns:
        pandas.Series: New feature generated.

    """
    min_l_or_pc = close.shift(1,fill_value=close.mean()).combine(low, min)
    max_h_or_pc = close.shift(1,fill_value=close.mean()).combine(high, max)

    bp = close - min_l_or_pc
    tr = max_h_or_pc - min_l_or_pc

<<<<<<< HEAD
    avg_s = bp.rolling(s,min_periods=0).sum() / tr.rolling(s,min_periods=0).sum()
    avg_m = bp.rolling(m,min_periods=0).sum() / tr.rolling(m,min_periods=0).sum()
    avg_l = bp.rolling(l,min_periods=0).sum() / tr.rolling(l,min_periods=0).sum()
=======
    avg_s = bp.rolling(s).sum() / tr.rolling(s).sum()
    avg_m = bp.rolling(m).sum() / tr.rolling(m).sum()
    avg_l = bp.rolling(len).sum() / tr.rolling(len).sum()
>>>>>>> 1cc8a4ab

    uo = 100.0 * ((ws * avg_s) + (wm * avg_m) + (wl * avg_l)) / (ws + wm + wl)
    if fillna:
        uo = uo.replace([np.inf, -np.inf], np.nan).fillna(50)
    return pd.Series(uo, name='uo')


def stoch(high, low, close, n=14, fillna=False):
    """Stochastic Oscillator

    Developed in the late 1950s by George Lane. The stochastic
    oscillator presents the location of the closing price of a
    stock in relation to the high and low range of the price
    of a stock over a period of time, typically a 14-day period.

    https://www.investopedia.com/terms/s/stochasticoscillator.asp

    Args:
        high(pandas.Series): dataset 'High' column.
        low(pandas.Series): dataset 'Low' column.
        close(pandas.Series): dataset 'Close' column.
        n(int): n period.
        fillna(bool): if True, fill nan values.

    Returns:
        pandas.Series: New feature generated.
    """
    smin = low.rolling(n,min_periods=0).min()
    smax = high.rolling(n,min_periods=0).max()
    stoch_k = 100 * (close - smin) / (smax - smin)

    if fillna:
        stoch_k = stoch_k.replace([np.inf, -np.inf], np.nan).fillna(50)
    return pd.Series(stoch_k, name='stoch_k')


def stoch_signal(high, low, close, n=14, d_n=3, fillna=False):
    """Stochastic Oscillator Signal

    Shows SMA of Stochastic Oscillator. Typically a 3 day SMA.

    https://www.investopedia.com/terms/s/stochasticoscillator.asp

    Args:
        high(pandas.Series): dataset 'High' column.
        low(pandas.Series): dataset 'Low' column.
        close(pandas.Series): dataset 'Close' column.
        n(int): n period.
        d_n(int): sma period over stoch_k
        fillna(bool): if True, fill nan values.

    Returns:
        pandas.Series: New feature generated.
    """
    stoch_k = stoch(high, low, close, n, fillna=fillna)
    stoch_d = stoch_k.rolling(d_n,min_periods=0).mean()

    if fillna:
        stoch_d = stoch_d.replace([np.inf, -np.inf], np.nan).fillna(50)
    return pd.Series(stoch_d, name='stoch_d')


def wr(high, low, close, lbp=14, fillna=False):
    """Williams %R

    From: http://stockcharts.com/school/doku.php?id=chart_school:technical_indicators:williams_r

    Developed by Larry Williams, Williams %R is a momentum indicator that is
    the inverse of the Fast Stochastic Oscillator. Also referred to as %R,
    Williams %R reflects the level of the close relative to the highest high
    for the look-back period. In contrast, the Stochastic Oscillator reflects
    the level of the close relative to the lowest low. %R corrects for the
    inversion by multiplying the raw value by -100. As a result, the Fast
    Stochastic Oscillator and Williams %R produce the exact same lines, only
    the scaling is different. Williams %R oscillates from 0 to -100.

    Readings from 0 to -20 are considered overbought. Readings from -80 to -100
    are considered oversold.

    Unsurprisingly, signals derived from the Stochastic Oscillator are also
    applicable to Williams %R.

    %R = (Highest High - Close)/(Highest High - Lowest Low) * -100

    Lowest Low = lowest low for the look-back period
    Highest High = highest high for the look-back period
    %R is multiplied by -100 correct the inversion and move the decimal.

    From: https://www.investopedia.com/terms/w/williamsr.asp
    The Williams %R oscillates from 0 to -100. When the indicator produces
    readings from 0 to -20, this indicates overbought market conditions. When
    readings are -80 to -100, it indicates oversold market conditions.

    Args:
        high(pandas.Series): dataset 'High' column.
        low(pandas.Series): dataset 'Low' column.
        close(pandas.Series): dataset 'Close' column.
        lbp(int): lookback period
        fillna(bool): if True, fill nan values with -50.

    Returns:
        pandas.Series: New feature generated.
    """

<<<<<<< HEAD
    hh = high.rolling(lbp,min_periods=0).max() #highest high over lookback period lbp
    ll = low.rolling(lbp,min_periods=0).min()  #lowest low over lookback period lbp
=======
    hh = high.rolling(lbp).max()  # highest high over lookback period lbp
    ll = low.rolling(lbp).min()  # lowest low over lookback period lbp
>>>>>>> 1cc8a4ab

    wr = -100 * (hh - close) / (hh - ll)

    if fillna:
        wr = wr.replace([np.inf, -np.inf], np.nan).fillna(-50)
    return pd.Series(wr, name='wr')


def ao(high, low, s=5, len=34, fillna=False):
    """Awesome Oscillator

    From: https://www.tradingview.com/wiki/Awesome_Oscillator_(AO)

    The Awesome Oscillator is an indicator used to measure market momentum. AO
    calculates the difference of a 34 Period and 5 Period Simple Moving
    Averages. The Simple Moving Averages that are used are not calculated
    using closing price but rather each bar's midpoints. AO is generally used
    to affirm trends or to anticipate possible reversals.

    From: https://www.ifcm.co.uk/ntx-indicators/awesome-oscillator

    Awesome Oscillator is a 34-period simple moving average, plotted through
    the central points of the bars (H+L)/2, and subtracted from the 5-period
    simple moving average, graphed across the central points of the bars
    (H+L)/2.

    MEDIAN PRICE = (HIGH+LOW)/2

    AO = SMA(MEDIAN PRICE, 5)-SMA(MEDIAN PRICE, 34)

    where

    SMA — Simple Moving Average.

    Args:
        high(pandas.Series): dataset 'High' column.
        low(pandas.Series): dataset 'Low' column.
        s(int): short period
        len(int): long period
        fillna(bool): if True, fill nan values with -50.

    Returns:
        pandas.Series: New feature generated.
    """

    mp = 0.5 * (high + low)
<<<<<<< HEAD
    ao = mp.rolling(s,min_periods=0).mean() - mp.rolling(l,min_periods=0).mean()
=======
    ao = mp.rolling(s).mean() - mp.rolling(len).mean()
>>>>>>> 1cc8a4ab

    if fillna:
        ao = ao.replace([np.inf, -np.inf], np.nan).fillna(0)
    return pd.Series(ao, name='ao')<|MERGE_RESOLUTION|>--- conflicted
+++ resolved
@@ -163,15 +163,9 @@
     bp = close - min_l_or_pc
     tr = max_h_or_pc - min_l_or_pc
 
-<<<<<<< HEAD
-    avg_s = bp.rolling(s,min_periods=0).sum() / tr.rolling(s,min_periods=0).sum()
-    avg_m = bp.rolling(m,min_periods=0).sum() / tr.rolling(m,min_periods=0).sum()
-    avg_l = bp.rolling(l,min_periods=0).sum() / tr.rolling(l,min_periods=0).sum()
-=======
-    avg_s = bp.rolling(s).sum() / tr.rolling(s).sum()
-    avg_m = bp.rolling(m).sum() / tr.rolling(m).sum()
-    avg_l = bp.rolling(len).sum() / tr.rolling(len).sum()
->>>>>>> 1cc8a4ab
+    avg_s = bp.rolling(s, min_periods=0).sum() / tr.rolling(s, min_periods=0).sum()
+    avg_m = bp.rolling(m, min_periods=0).sum() / tr.rolling(m, min_periods=0).sum()
+    avg_l = bp.rolling(len, min_periods=0).sum() / tr.rolling(len, min_periods=0).sum()
 
     uo = 100.0 * ((ws * avg_s) + (wm * avg_m) + (wl * avg_l)) / (ws + wm + wl)
     if fillna:
@@ -276,13 +270,8 @@
         pandas.Series: New feature generated.
     """
 
-<<<<<<< HEAD
-    hh = high.rolling(lbp,min_periods=0).max() #highest high over lookback period lbp
-    ll = low.rolling(lbp,min_periods=0).min()  #lowest low over lookback period lbp
-=======
-    hh = high.rolling(lbp).max()  # highest high over lookback period lbp
-    ll = low.rolling(lbp).min()  # lowest low over lookback period lbp
->>>>>>> 1cc8a4ab
+    hh = high.rolling(lbp, min_periods=0).max()  # highest high over lookback period lbp
+    ll = low.rolling(lbp, min_periods=0).min()  # lowest low over lookback period lbp
 
     wr = -100 * (hh - close) / (hh - ll)
 
@@ -329,11 +318,7 @@
     """
 
     mp = 0.5 * (high + low)
-<<<<<<< HEAD
-    ao = mp.rolling(s,min_periods=0).mean() - mp.rolling(l,min_periods=0).mean()
-=======
-    ao = mp.rolling(s).mean() - mp.rolling(len).mean()
->>>>>>> 1cc8a4ab
+    ao = mp.rolling(s, min_periods=0).mean() - mp.rolling(len, min_periods=0).mean()
 
     if fillna:
         ao = ao.replace([np.inf, -np.inf], np.nan).fillna(0)
